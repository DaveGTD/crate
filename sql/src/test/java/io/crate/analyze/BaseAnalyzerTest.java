--- conflicted
+++ resolved
@@ -98,13 +98,12 @@
             .add("friends", DataType.OBJECT_ARRAY, null, ReferenceInfo.ObjectType.DYNAMIC)
             .clusteredBy("id")
             .build();
-<<<<<<< HEAD
     static final TableIdent TEST_DOC_TABLE_REFRESH_INTERVAL_BY_ONLY = new TableIdent(null, "user_refresh_interval");
     static final TableInfo userTableInfoRefreshIntervalByOnly = TestingTableInfo.builder(TEST_DOC_TABLE_REFRESH_INTERVAL_BY_ONLY, RowGranularity.DOC, shardRouting)
             .add("id", DataType.LONG, null)
             .add("content", DataType.STRING, null)
             .clusteredBy("id")
-=======
+            .build();
     static final TableIdent NESTED_PK_TABLE_IDENT = new TableIdent(null, "nested_pk");
     static final TableInfo nestedPkTableInfo = TestingTableInfo.builder(NESTED_PK_TABLE_IDENT, RowGranularity.DOC, shardRouting)
             .add("id", DataType.LONG, null)
@@ -113,7 +112,6 @@
             .addPrimaryKey("id")
             .addPrimaryKey("o.b")
             .clusteredBy("o.b")
->>>>>>> 938adec5
             .build();
     static final FunctionInfo ABS_FUNCTION_INFO = new FunctionInfo(
             new FunctionIdent("abs", Arrays.asList(DataType.LONG)),
